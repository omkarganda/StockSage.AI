"""
Data Merging & Alignment Module for StockSage.AI

This module provides functionality to merge and align different data sources:
- Market data (from yfinance)
- Economic indicators (from FRED)
- Sentiment scores (from news/FinBERT)

All data is aligned by timestamp with proper handling of different frequencies
and missing values.
"""

import pandas as pd
import numpy as np
from typing import Optional, Dict, List, Tuple, Union
from datetime import datetime, timedelta
import warnings
from functools import reduce
import logging

# Import validation and enhanced logging
from .validation import DataValidator, ValidationReport, validate_market_data, validate_sentiment_data, validate_economic_data, validate_unified_data
from ..utils.logging import get_logger, log_data_operation

# Configure enhanced logging
logger = get_logger(__name__)

# Create a global validator instance
validator = DataValidator(strict_mode=False)


@log_data_operation("market_economic_merge")
def merge_market_economic_data(
    symbol: str,
    start_date: Union[str, datetime],
    end_date: Union[str, datetime],
    market_data: Optional[pd.DataFrame] = None,
    economic_data: Optional[Dict[str, pd.DataFrame]] = None,
    alignment: str = 'inner',
    fill_method: str = 'ffill',
    validate_inputs: bool = True,
    validate_output: bool = True
) -> Tuple[pd.DataFrame, List[ValidationReport]]:
    """
    Merge market data with economic indicators.
    
    This function handles the complexity of merging daily market data with
    economic indicators that may have different frequencies (monthly, quarterly).
    
    Parameters:
    -----------
    symbol : str
        Stock symbol (e.g., 'AAPL')
    start_date : str or datetime
        Start date for the data
    end_date : str or datetime
        End date for the data
    market_data : pd.DataFrame, optional
        Pre-loaded market data. If None, should be loaded via download_market.py
    economic_data : dict, optional
        Dict of economic indicator DataFrames. Keys are indicator names.
        If None, should be loaded via download_economic.py
    alignment : str, default='inner'
        How to align data ('inner', 'outer', 'left', 'right')
    fill_method : str, default='ffill'
        Method to fill missing values ('ffill', 'bfill', 'interpolate', None)
    validate_inputs : bool, default=True
        Whether to validate input data
    validate_output : bool, default=True
        Whether to validate merged output
    
    Returns:
    --------
    tuple[pd.DataFrame, List[ValidationReport]]
        Merged dataset with market and economic data aligned by date, and validation reports
    """
    logger.info(f"Starting merge of market and economic data for {symbol}", 
                symbol=symbol, start_date=start_date, end_date=end_date)
    
    validation_reports = []
    
    # Convert dates to datetime if needed
    if isinstance(start_date, str):
        start_date = pd.to_datetime(start_date)
    if isinstance(end_date, str):
        end_date = pd.to_datetime(end_date)
    
    # Validate market data if provided
    if validate_inputs and market_data is not None:
        logger.info("Validating market data input")
        market_report = validate_market_data(market_data, f"{symbol}_market_data")
        validation_reports.append(market_report)
        
        if market_report.has_critical_issues():
            logger.error("Critical issues found in market data", symbol=symbol)
            market_report.print_summary()
            raise ValueError(f"Market data for {symbol} has critical validation issues")
    
    # Validate economic data if provided
    if validate_inputs and economic_data:
        for indicator_name, econ_df in economic_data.items():
            logger.info(f"Validating {indicator_name} economic data")
            econ_report = validate_economic_data(econ_df, f"{indicator_name}_data")
            validation_reports.append(econ_report)
            
            if econ_report.has_critical_issues():
                logger.error(f"Critical issues found in {indicator_name} data", 
                           indicator=indicator_name, symbol=symbol)
                econ_report.print_summary()
    
    # If data not provided, we would load it here
    # For now, we'll work with provided data or create sample structure
    if market_data is None:
        logger.warning(f"No market data provided for {symbol}. Creating empty structure.")
        date_range = pd.date_range(start=start_date, end=end_date, freq='B')  # Business days
        market_data = pd.DataFrame(index=date_range)
        market_data.index.name = 'Date'
    
    # Ensure market data has datetime index
    if not isinstance(market_data.index, pd.DatetimeIndex):
        market_data.index = pd.to_datetime(market_data.index)
    
    # Start with market data as base
    merged_df = market_data.copy()
    
    # Add symbol column if not present
    if 'symbol' not in merged_df.columns:
        merged_df['symbol'] = symbol
    
    # Merge economic indicators
    if economic_data:
        for indicator_name, indicator_df in economic_data.items():
            logger.info(f"Merging {indicator_name} data...", indicator=indicator_name)
            
            try:
                # Ensure datetime index
                if not isinstance(indicator_df.index, pd.DatetimeIndex):
                    indicator_df.index = pd.to_datetime(indicator_df.index)
                
                # Rename columns to avoid conflicts
                indicator_df = indicator_df.copy()
                indicator_df.columns = [f"{indicator_name}_{col}" if col != indicator_name else col 
                                       for col in indicator_df.columns]
                
                # Handle different frequencies
                if len(indicator_df) < len(merged_df) * 0.5:
                    # Likely lower frequency (monthly/quarterly)
                    # Use forward fill to propagate values
                    indicator_df = indicator_df.reindex(merged_df.index, method='ffill')
                    
                    # Add a column to track when the value was last updated
                    for col in indicator_df.columns:
                        merged_df[f"{col}_days_since_update"] = (
                            merged_df.index - 
                            indicator_df[col].dropna().index.to_series().reindex(merged_df.index, method='ffill')
                        ).dt.days
                
                # Merge the data
                merged_df = merged_df.join(indicator_df, how=alignment)
                
                logger.info(f"Successfully merged {indicator_name}", 
                           rows_added=len(indicator_df.columns), 
                           indicator=indicator_name)
                
            except Exception as e:
                logger.error(f"Failed to merge {indicator_name} data", 
                           indicator=indicator_name, error=str(e))
                # Continue with other indicators rather than failing completely
                continue
    
    # Handle missing values based on fill_method
    if fill_method:
        logger.info(f"Applying fill method: {fill_method}")
        with logger.timer(f"fill_missing_{fill_method}"):
            if fill_method == 'ffill':
<<<<<<< HEAD
                merged_df = merged_df.ffill()
            elif fill_method == 'bfill':
                merged_df = merged_df.bfill()
=======
                merged_df = merged_df.fillna(method='ffill')
            elif fill_method == 'bfill':
                merged_df = merged_df.fillna(method='bfill')
>>>>>>> e2d88c39
            elif fill_method == 'interpolate':
                numeric_cols = merged_df.select_dtypes(include=[np.number]).columns
                merged_df[numeric_cols] = merged_df[numeric_cols].interpolate(method='linear')
    
    # Add derived features
    merged_df = _add_temporal_features(merged_df)
    
    # Validate output if requested
    if validate_output:
        logger.info("Validating merged output")
        output_report = validate_unified_data(merged_df, f"{symbol}_merged_data")
        validation_reports.append(output_report)
        
        if output_report.has_critical_issues():
            logger.error("Critical issues found in merged data", symbol=symbol)
            output_report.print_summary()
    
    # Log merge statistics
    logger.info(f"Merged data shape: {merged_df.shape}", 
               shape=str(merged_df.shape), symbol=symbol)
    logger.info(f"Date range: {merged_df.index.min()} to {merged_df.index.max()}")
    
    missing_stats = merged_df.isnull().sum()
    if missing_stats.sum() > 0:
        logger.warning("Missing values found after merge", 
                      missing_columns=missing_stats[missing_stats > 0].to_dict())
    else:
        logger.info("No missing values in merged data")
    
    return merged_df, validation_reports


@log_data_operation("sentiment_alignment")
def align_sentiment_with_market_data(
    market_df: pd.DataFrame,
    sentiment_df: pd.DataFrame,
    sentiment_window: str = '1D',
    aggregation_method: str = 'weighted_mean',
    weight_decay: float = 0.8,
    validate_inputs: bool = True
) -> Tuple[pd.DataFrame, List[ValidationReport]]:
    """
    Align sentiment scores with market data, handling intraday sentiment updates.
    
    Sentiment data often comes at irregular intervals (when news is published),
    so we need to aggregate it appropriately to match market data frequency.
    
    Parameters:
    -----------
    market_df : pd.DataFrame
        Market data with datetime index
    sentiment_df : pd.DataFrame
        Sentiment scores with datetime index and columns like 'sentiment_score',
        'confidence', 'source', etc.
    sentiment_window : str, default='1D'
        Time window for sentiment aggregation ('1D', '4H', '1H', etc.)
    aggregation_method : str, default='weighted_mean'
        How to aggregate multiple sentiment scores:
        - 'mean': Simple average
        - 'weighted_mean': Weight by confidence scores
        - 'ewm': Exponentially weighted mean (recent news matters more)
        - 'last': Use most recent sentiment
    weight_decay : float, default=0.8
        Decay factor for exponential weighting (used if aggregation_method='ewm')
    validate_inputs : bool, default=True
        Whether to validate input data
    
    Returns:
    --------
    tuple[pd.DataFrame, List[ValidationReport]]
        Market data with aligned sentiment features, and validation reports
    """
    logger.info(f"Starting sentiment alignment for {market_df.index.name} data", 
                symbol=market_df.index.name, start_date=market_df.index.min(), end_date=market_df.index.max())
    
    validation_reports = []
    
    # Ensure datetime indices
    if not isinstance(market_df.index, pd.DatetimeIndex):
        market_df = market_df.copy()
        market_df.index = pd.to_datetime(market_df.index)
    
    if not isinstance(sentiment_df.index, pd.DatetimeIndex):
        sentiment_df = sentiment_df.copy()
        sentiment_df.index = pd.to_datetime(sentiment_df.index)
    
    # Sort by time
    sentiment_df = sentiment_df.sort_index()
    
    # Create result dataframe
    result_df = market_df.copy()
    
    # Aggregate sentiment based on method
    if aggregation_method == 'mean':
        # Simple rolling mean
        sentiment_agg = sentiment_df.resample(sentiment_window).mean()
        
    elif aggregation_method == 'weighted_mean':
        # Weight by confidence if available
        if 'confidence' in sentiment_df.columns:
            def weighted_avg(group):
                if len(group) == 0:
                    return pd.Series(dtype=float, name='sentiment_score')
                weights = group['confidence']
                return pd.Series({
                    'sentiment_score': np.average(group['sentiment_score'], weights=weights),
                    'sentiment_count': len(group),
                    'avg_confidence': weights.mean()
                })
            sentiment_agg = sentiment_df.resample(sentiment_window).apply(weighted_avg)
        else:
            # Fall back to simple mean
            sentiment_agg = sentiment_df.resample(sentiment_window).mean()
            
    elif aggregation_method == 'ewm':
        # Exponentially weighted mean - recent news matters more
        sentiment_agg = sentiment_df.resample(sentiment_window).apply(
            lambda x: x.ewm(halflife=weight_decay, times=x.index).mean().iloc[-1] if len(x) > 0 else np.nan
        )
        
    elif aggregation_method == 'last':
        # Use most recent sentiment
        sentiment_agg = sentiment_df.resample(sentiment_window).last()
    
    else:
        raise ValueError(f"Unknown aggregation method: {aggregation_method}")
    
    # Forward fill to propagate sentiment to next market day
    sentiment_agg = sentiment_agg.ffill(limit=7)  # Max 7 days forward fill
    
    # Align with market data
    result_df = result_df.join(sentiment_agg, how='left', rsuffix='_sentiment')
    
    # Add sentiment age feature (how old is the sentiment data)
    if 'sentiment_score' in result_df.columns:
        # Track when sentiment was last updated
        sentiment_updated = result_df['sentiment_score'].notna()
        last_update_idx = sentiment_updated.cumsum()
        last_update_dates = result_df.index.to_series().where(sentiment_updated).ffill()
        result_df['sentiment_age_hours'] = (
            (result_df.index - last_update_dates).total_seconds() / 3600
        ).fillna(0)
    
    # Add sentiment momentum features
    if 'sentiment_score' in result_df.columns:
        result_df['sentiment_ma_3d'] = result_df['sentiment_score'].rolling(window=3).mean()
        result_df['sentiment_ma_7d'] = result_df['sentiment_score'].rolling(window=7).mean()
        result_df['sentiment_momentum'] = result_df['sentiment_score'] - result_df['sentiment_ma_7d']
        result_df['sentiment_volatility'] = result_df['sentiment_score'].rolling(window=7).std()
    
    # Validate output if requested
    if validate_inputs:
        logger.info("Validating sentiment alignment output")
        output_report = validate_sentiment_data(result_df, f"{market_df.index.name}_sentiment_data")
        validation_reports.append(output_report)
        
        if output_report.has_critical_issues():
            logger.error("Critical issues found in sentiment data", symbol=market_df.index.name)
            output_report.print_summary()
    
    # Log alignment statistics
    logger.info(f"Sentiment alignment complete. Added {len([c for c in result_df.columns if 'sentiment' in c])} sentiment features")
    if 'sentiment_score' in result_df.columns:
        logger.info(f"Sentiment coverage: {result_df['sentiment_score'].notna().sum() / len(result_df) * 100:.1f}%")
    
    return result_df, validation_reports


@log_data_operation("unified_dataset_creation")
def create_unified_dataset(
    symbol: str,
    start_date: Union[str, datetime],
    end_date: Union[str, datetime],
    market_data: Optional[pd.DataFrame] = None,
    economic_data: Optional[Dict[str, pd.DataFrame]] = None,
    sentiment_data: Optional[pd.DataFrame] = None,
    include_technical_indicators: bool = True,
    include_market_regime: bool = True,
    handle_missing: str = 'interpolate',
    validate_inputs: bool = True,
    validate_output: bool = True
) -> Tuple[pd.DataFrame, List[ValidationReport]]:
    """
    Create a unified dataset by combining all data sources.
    
    This is the main orchestration function that brings together market data,
    economic indicators, and sentiment scores into a single, analysis-ready dataset.
    
    Parameters:
    -----------
    symbol : str
        Stock symbol
    start_date : str or datetime
        Start date for the dataset
    end_date : str or datetime
        End date for the dataset
    market_data : pd.DataFrame, optional
        Pre-loaded market data
    economic_data : dict, optional
        Dictionary of economic indicator DataFrames
    sentiment_data : pd.DataFrame, optional
        Sentiment scores data
    include_technical_indicators : bool, default=True
        Whether to calculate and include technical indicators
    include_market_regime : bool, default=True
        Whether to include market regime detection features
    handle_missing : str, default='interpolate'
        How to handle missing values ('drop', 'interpolate', 'forward_fill', 'mean')
    validate_inputs : bool, default=True
        Whether to validate input data sources
    validate_output : bool, default=True
        Whether to validate the final unified dataset
    
    Returns:
    --------
    tuple[pd.DataFrame, List[ValidationReport]]
        Unified dataset ready for modeling and all validation reports
    """
    logger.info(f"Creating unified dataset for {symbol} from {start_date} to {end_date}",
                symbol=symbol, start_date=start_date, end_date=end_date)
    
    all_validation_reports = []
    
    # Step 1: Merge market and economic data
    with logger.timer("market_economic_merge"):
        unified_df, merge_reports = merge_market_economic_data(
            symbol=symbol,
            start_date=start_date,
            end_date=end_date,
            market_data=market_data,
            economic_data=economic_data,
            fill_method='ffill',
            validate_inputs=validate_inputs,
            validate_output=validate_inputs
        )
        all_validation_reports.extend(merge_reports)
    
    # Step 2: Align sentiment data if provided
    if sentiment_data is not None:
        with logger.timer("sentiment_alignment"):
            unified_df, sentiment_reports = align_sentiment_with_market_data(
                market_df=unified_df,
                sentiment_df=sentiment_data,
                aggregation_method='weighted_mean',
                validate_inputs=validate_inputs
            )
            all_validation_reports.extend(sentiment_reports)
    
    # Step 3: Add technical indicators if requested
    if include_technical_indicators and 'Close' in unified_df.columns:
        with logger.timer("technical_indicators"):
            logger.info("Adding technical indicators")
            unified_df = _add_technical_indicators(unified_df)
    
    # Step 4: Add market regime features if requested
    if include_market_regime and 'Close' in unified_df.columns:
        with logger.timer("market_regime_features"):
            logger.info("Adding market regime features")
            unified_df = _add_market_regime_features(unified_df)
    
    # Step 5: Handle missing values
    with logger.timer("handle_missing_values"):
        logger.info(f"Handling missing values using method: {handle_missing}")
        unified_df = _handle_missing_values(unified_df, method=handle_missing)
    
    # Step 6: Add data quality indicators
    with logger.timer("data_quality_features"):
        logger.info("Adding data quality indicators")
        unified_df = _add_data_quality_features(unified_df)
    
    # Step 7: Feature engineering for time series
    with logger.timer("lag_features"):
        logger.info("Adding lag features")
        unified_df = _add_lag_features(unified_df)
    
    # Step 8: Final cleanup and validation
    with logger.timer("final_cleanup"):
        logger.info("Final cleanup and validation")
        unified_df = _validate_and_clean_dataset(unified_df)
    
    # Step 9: Final validation of unified dataset
    if validate_output:
        logger.info("Running final validation on unified dataset")
        final_report = validate_unified_data(unified_df, f"{symbol}_unified_dataset")
        all_validation_reports.append(final_report)
        
        if final_report.has_critical_issues():
            logger.error("Critical issues found in final unified dataset", symbol=symbol)
            final_report.print_summary()
            raise ValueError(f"Unified dataset for {symbol} has critical validation issues")
        else:
            logger.info(f"Final dataset validation passed with quality score: {final_report.quality_score:.1f}")
    
    # Log final statistics
    logger.info(f"Unified dataset created successfully!",
                symbol=symbol, shape=str(unified_df.shape))
    logger.info(f"Shape: {unified_df.shape}")
    logger.info(f"Features: {len(unified_df.columns)} columns")
    logger.info(f"Memory usage: {unified_df.memory_usage().sum() / 1024**2:.2f} MB")
    
    # Log validation summary
    critical_issues = sum(1 for report in all_validation_reports if report.has_critical_issues())
    avg_quality_score = np.mean([report.quality_score for report in all_validation_reports]) if all_validation_reports else 100.0
    
    logger.info(f"Validation summary: {len(all_validation_reports)} reports, "
                f"{critical_issues} with critical issues, "
                f"average quality score: {avg_quality_score:.1f}")
    
    return unified_df, all_validation_reports


# Helper functions

def _add_temporal_features(df: pd.DataFrame) -> pd.DataFrame:
    """Add time-based features like day of week, month, quarter, etc."""
    df = df.copy()
    
    # Basic temporal features
    df['day_of_week'] = df.index.dayofweek
    df['day_of_month'] = df.index.day
    df['week_of_year'] = df.index.isocalendar().week
    df['month'] = df.index.month
    df['quarter'] = df.index.quarter
    df['year'] = df.index.year
    
    # Trading-specific features
    df['is_monday'] = (df.index.dayofweek == 0).astype(int)
    df['is_friday'] = (df.index.dayofweek == 4).astype(int)
    df['is_month_start'] = df.index.is_month_start.astype(int)
    df['is_month_end'] = df.index.is_month_end.astype(int)
    df['is_quarter_start'] = df.index.is_quarter_start.astype(int)
    df['is_quarter_end'] = df.index.is_quarter_end.astype(int)
    
    return df


def _add_technical_indicators(df: pd.DataFrame) -> pd.DataFrame:
    """Add common technical indicators."""
    df = df.copy()
    
    if 'Close' not in df.columns:
        logger.warning("No 'Close' column found. Skipping technical indicators.")
        return df
    
    # Price-based features
    df['returns'] = df['Close'].pct_change()
    df['log_returns'] = np.log(df['Close'] / df['Close'].shift(1))
    
    # Moving averages
    for window in [5, 10, 20, 50, 200]:
        df[f'sma_{window}'] = df['Close'].rolling(window=window).mean()
        df[f'sma_{window}_ratio'] = df['Close'] / df[f'sma_{window}']
    
    # Exponential moving averages
    for span in [12, 26]:
        df[f'ema_{span}'] = df['Close'].ewm(span=span, adjust=False).mean()
    
    # MACD
    df['macd'] = df['ema_12'] - df['ema_26']
    df['macd_signal'] = df['macd'].ewm(span=9, adjust=False).mean()
    df['macd_diff'] = df['macd'] - df['macd_signal']
    
    # Bollinger Bands
    df['bb_middle'] = df['Close'].rolling(window=20).mean()
    bb_std = df['Close'].rolling(window=20).std()
    df['bb_upper'] = df['bb_middle'] + 2 * bb_std
    df['bb_lower'] = df['bb_middle'] - 2 * bb_std
    df['bb_width'] = df['bb_upper'] - df['bb_lower']
    df['bb_position'] = (df['Close'] - df['bb_lower']) / df['bb_width']
    
    # RSI
    def calculate_rsi(prices, period=14):
        delta = prices.diff()
        gain = (delta.where(delta > 0, 0)).rolling(window=period).mean()
        loss = (-delta.where(delta < 0, 0)).rolling(window=period).mean()
        rs = gain / loss
        return 100 - (100 / (1 + rs))
    
    df['rsi'] = calculate_rsi(df['Close'])
    
    # Volume features if available
    if 'Volume' in df.columns:
        df['volume_sma_10'] = df['Volume'].rolling(window=10).mean()
        df['volume_ratio'] = df['Volume'] / df['volume_sma_10']
        df['price_volume'] = df['Close'] * df['Volume']
    
    return df


def _add_market_regime_features(df: pd.DataFrame) -> pd.DataFrame:
    """Add features to identify market regimes (trending, ranging, volatile)."""
    df = df.copy()
    
    if 'returns' not in df.columns and 'Close' in df.columns:
        df['returns'] = df['Close'].pct_change()
    
    # Volatility regimes
    df['volatility_20d'] = df['returns'].rolling(window=20).std() * np.sqrt(252)
    df['volatility_60d'] = df['returns'].rolling(window=60).std() * np.sqrt(252)
    df['volatility_ratio'] = df['volatility_20d'] / df['volatility_60d']
    
    # Trend strength
    if 'Close' in df.columns:
        # ADX-like trend strength
        df['trend_strength'] = abs(df['Close'].rolling(window=20).mean() - df['Close'].rolling(window=50).mean()) / df['Close'].rolling(window=20).std()
    
    # Market regime classification
    df['high_volatility'] = (df['volatility_20d'] > df['volatility_20d'].rolling(window=252).mean() + 
                             df['volatility_20d'].rolling(window=252).std()).astype(int)
    
    return df


def _add_lag_features(df: pd.DataFrame, target_cols: List[str] = None, lags: List[int] = None) -> pd.DataFrame:
    """Add lagged features for time series modeling."""
    df = df.copy()
    
    if lags is None:
        lags = [1, 2, 3, 5, 10]
    
    if target_cols is None:
        # Default to returns and key indicators
        target_cols = [col for col in ['returns', 'Close', 'sentiment_score', 'rsi'] if col in df.columns]
    
    for col in target_cols:
        if col in df.columns:
            for lag in lags:
                df[f'{col}_lag_{lag}'] = df[col].shift(lag)
    
    return df


def _add_data_quality_features(df: pd.DataFrame) -> pd.DataFrame:
    """Add features indicating data quality and completeness."""
    df = df.copy()
    
    # Count missing values in each row
    df['missing_count'] = df.isnull().sum(axis=1)
    df['missing_pct'] = df['missing_count'] / len(df.columns)
    
    # Flag rows with interpolated or filled data
    # This is a simplified version - in production, track during fill operations
    
    return df


def _handle_missing_values(df: pd.DataFrame, method: str = 'interpolate') -> pd.DataFrame:
    """Handle missing values using specified method."""
    df = df.copy()
    
    if method == 'drop':
        df = df.dropna()
    elif method == 'interpolate':
        numeric_cols = df.select_dtypes(include=[np.number]).columns
        df[numeric_cols] = df[numeric_cols].interpolate(method='linear', limit=5)
    elif method == 'forward_fill':
        df = df.fillna(method='ffill', limit=5)
    elif method == 'mean':
        numeric_cols = df.select_dtypes(include=[np.number]).columns
        df[numeric_cols] = df[numeric_cols].fillna(df[numeric_cols].mean())
    
    return df


def _validate_and_clean_dataset(df: pd.DataFrame) -> pd.DataFrame:
    """Final validation and cleaning of the dataset."""
    df = df.copy()
    
    # Remove any duplicate indices
    df = df[~df.index.duplicated(keep='first')]
    
    # Sort by date
    df = df.sort_index()
    
    # Remove any infinite values
    numeric_cols = df.select_dtypes(include=[np.number]).columns
    df[numeric_cols] = df[numeric_cols].replace([np.inf, -np.inf], np.nan)
    
    # Remove columns with too many missing values (>50%)
    missing_pct = df.isnull().sum() / len(df)
    cols_to_drop = missing_pct[missing_pct > 0.5].index.tolist()
    if cols_to_drop:
        logger.warning(f"Dropping columns with >50% missing values: {cols_to_drop}")
        df = df.drop(columns=cols_to_drop)
    
    return df


# Utility functions for data alignment

def resample_to_business_days(df: pd.DataFrame, fill_method: str = 'ffill') -> pd.DataFrame:
    """Resample data to business days frequency."""
    # Create business day index
    bus_days = pd.date_range(start=df.index.min(), end=df.index.max(), freq='B')
    
    # Reindex to business days
    df_resampled = df.reindex(bus_days, method=fill_method)
    
    return df_resampled


def align_multiple_dataframes(dfs: List[pd.DataFrame], join: str = 'inner') -> pd.DataFrame:
    """Align multiple dataframes with different time indices."""
    if not dfs:
        return pd.DataFrame()
    
    # Use reduce to sequentially join all dataframes
    aligned_df = reduce(lambda left, right: left.join(right, how=join), dfs)
    
    return aligned_df


# Main execution example
if __name__ == "__main__":
    # Example usage
    print("Data merge module loaded successfully!")
    print("Available functions:")
    print("- merge_market_economic_data()")
    print("- align_sentiment_with_market_data()")
    print("- create_unified_dataset()")<|MERGE_RESOLUTION|>--- conflicted
+++ resolved
@@ -173,15 +173,9 @@
         logger.info(f"Applying fill method: {fill_method}")
         with logger.timer(f"fill_missing_{fill_method}"):
             if fill_method == 'ffill':
-<<<<<<< HEAD
-                merged_df = merged_df.ffill()
-            elif fill_method == 'bfill':
-                merged_df = merged_df.bfill()
-=======
                 merged_df = merged_df.fillna(method='ffill')
             elif fill_method == 'bfill':
                 merged_df = merged_df.fillna(method='bfill')
->>>>>>> e2d88c39
             elif fill_method == 'interpolate':
                 numeric_cols = merged_df.select_dtypes(include=[np.number]).columns
                 merged_df[numeric_cols] = merged_df[numeric_cols].interpolate(method='linear')
